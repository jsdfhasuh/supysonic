--- conflicted
+++ resolved
@@ -14,12 +14,9 @@
 import string
 import uuid
 
-<<<<<<< HEAD
-=======
 from pony.orm import db_session
 from pony.orm import ObjectNotFound
 
->>>>>>> 9de0008d
 from ..db import User, ChatMessage, Playlist
 from ..db import StarredFolder, StarredArtist, StarredAlbum, StarredTrack
 from ..db import RatingFolder, RatingTrack
