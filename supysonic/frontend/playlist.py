# coding: utf-8

# This file is part of Supysonic.
#
# Supysonic is a Python implementation of the Subsonic server API.
# Copyright (C) 2013-2017  Alban 'spl0k' Féron
#
# This program is free software: you can redistribute it and/or modify
# it under the terms of the GNU Affero General Public License as published by
# the Free Software Foundation, either version 3 of the License, or
# (at your option) any later version.
#
# This program is distributed in the hope that it will be useful,
# but WITHOUT ANY WARRANTY; without even the implied warranty of
# MERCHANTABILITY or FITNESS FOR A PARTICULAR PURPOSE.  See the
# GNU Affero General Public License for more details.
#
# You should have received a copy of the GNU Affero General Public License
# along with this program.  If not, see <http://www.gnu.org/licenses/>.

import uuid

from flask import request, flash, render_template, redirect, url_for, current_app as app
<<<<<<< HEAD

from ..web import store
=======
from pony.orm import db_session
from pony.orm import ObjectNotFound

>>>>>>> 9de0008d
from ..db import Playlist
from ..managers.user import UserManager

@app.route('/playlist')
@db_session
def playlist_index():
    return render_template('playlists.html',
        mine = Playlist.select(lambda p: p.user == request.user),
        others = Playlist.select(lambda p: p.user != request.user and p.public))

@app.route('/playlist/<uid>')
@db_session
def playlist_details(uid):
    try:
        uid = uuid.UUID(uid)
    except:
        flash('Invalid playlist id')
        return redirect(url_for('playlist_index'))

    try:
        playlist = Playlist[uid]
    except ObjectNotFound:
        flash('Unknown playlist')
        return redirect(url_for('playlist_index'))

    return render_template('playlist.html', playlist = playlist)

@app.route('/playlist/<uid>', methods = [ 'POST' ])
@db_session
def playlist_update(uid):
    try:
        uid = uuid.UUID(uid)
    except:
        flash('Invalid playlist id')
        return redirect(url_for('playlist_index'))

    try:
        playlist = Playlist[uid]
    except ObjectNotFound:
        flash('Unknown playlist')
        return redirect(url_for('playlist_index'))

    if playlist.user.id != request.user.id:
        flash("You're not allowed to edit this playlist")
    elif not request.form.get('name'):
        flash('Missing playlist name')
    else:
        playlist.name = request.form.get('name')
        playlist.public = request.form.get('public') in (True, 'True', 1, '1', 'on', 'checked')
        flash('Playlist updated.')

    return playlist_details(uid)

@app.route('/playlist/del/<uid>')
@db_session
def playlist_delete(uid):
    try:
        uid = uuid.UUID(uid)
    except:
        flash('Invalid playlist id')
        return redirect(url_for('playlist_index'))

    try:
        playlist = Playlist[uid]
    except ObjectNotFound:
        flash('Unknown playlist')
        return redirect(url_for('playlist_index'))

    if playlist.user.id != request.user.id:
        flash("You're not allowed to delete this playlist")
    else:
        playlist.delete()
        flash('Playlist deleted')

    return redirect(url_for('playlist_index'))
<|MERGE_RESOLUTION|>--- conflicted
+++ resolved
@@ -21,14 +21,9 @@
 import uuid
 
 from flask import request, flash, render_template, redirect, url_for, current_app as app
-<<<<<<< HEAD
-
-from ..web import store
-=======
 from pony.orm import db_session
 from pony.orm import ObjectNotFound
 
->>>>>>> 9de0008d
 from ..db import Playlist
 from ..managers.user import UserManager
 
