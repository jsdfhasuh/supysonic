# coding: utf-8

# This file is part of Supysonic.
#
# Supysonic is a Python implementation of the Subsonic server API.
# Copyright (C) 2013-2017  Alban 'spl0k' Féron
#
# This program is free software: you can redistribute it and/or modify
# it under the terms of the GNU Affero General Public License as published by
# the Free Software Foundation, either version 3 of the License, or
# (at your option) any later version.
#
# This program is distributed in the hope that it will be useful,
# but WITHOUT ANY WARRANTY; without even the implied warranty of
# MERCHANTABILITY or FITNESS FOR A PARTICULAR PURPOSE.  See the
# GNU Affero General Public License for more details.
#
# You should have received a copy of the GNU Affero General Public License
# along with this program.  If not, see <http://www.gnu.org/licenses/>.

import codecs
import mimetypes
import os.path
import requests
import subprocess

from flask import request, send_file, Response, current_app as app
from PIL import Image
from pony.orm import db_session
from xml.etree import ElementTree

from .. import scanner
<<<<<<< HEAD
from ..web import store
=======
>>>>>>> 9de0008d
from ..db import Track, Album, Artist, Folder, User, ClientPrefs, now

from . import get_entity

def prepare_transcoding_cmdline(base_cmdline, input_file, input_format, output_format, output_bitrate):
    if not base_cmdline:
        return None
    ret = base_cmdline.split()
    for i in xrange(len(ret)):
        ret[i] = ret[i].replace('%srcpath', input_file).replace('%srcfmt', input_format).replace('%outfmt', output_format).replace('%outrate', str(output_bitrate))
    return ret

@app.route('/rest/stream.view', methods = [ 'GET', 'POST' ])
@db_session
def stream_media():
    status, res = get_entity(request, Track)
    if not status:
        return res

    maxBitRate, format, timeOffset, size, estimateContentLength = map(request.values.get, [ 'maxBitRate', 'format', 'timeOffset', 'size', 'estimateContentLength' ])
    if format:
        format = format.lower()

    src_suffix = res.suffix()
    dst_suffix = res.suffix()
    dst_bitrate = res.bitrate
    dst_mimetype = res.content_type

    prefs = ClientPrefs.get(lambda p: p.user.id == request.user.id and p.client_name == request.client)
    if prefs.format:
        dst_suffix = prefs.format
    if prefs.bitrate and prefs.bitrate < dst_bitrate:
        dst_bitrate = prefs.bitrate

    if maxBitRate:
        try:
            maxBitRate = int(maxBitRate)
        except:
            return request.error_formatter(0, 'Invalid bitrate value')

        if dst_bitrate > maxBitRate and maxBitRate != 0:
            dst_bitrate = maxBitRate

    if format and format != 'raw' and format != src_suffix:
        dst_suffix = format
        dst_mimetype = mimetypes.guess_type('dummyname.' + dst_suffix, False)[0] or 'application/octet-stream'

    if format != 'raw' and (dst_suffix != src_suffix or dst_bitrate != res.bitrate):
        config = app.config['TRANSCODING']
        transcoder = config.get('transcoder_{}_{}'.format(src_suffix, dst_suffix))
        decoder = config.get('decoder_' + src_suffix) or config.get('decoder')
        encoder = config.get('encoder_' + dst_suffix) or config.get('encoder')
        if not transcoder and (not decoder or not encoder):
            transcoder = config.get('transcoder')
            if not transcoder:
                message = 'No way to transcode from {} to {}'.format(src_suffix, dst_suffix)
                app.logger.info(message)
                return request.error_formatter(0, message)

        transcoder, decoder, encoder = map(lambda x: prepare_transcoding_cmdline(x, res.path, src_suffix, dst_suffix, dst_bitrate), [ transcoder, decoder, encoder ])
        try:
            if transcoder:
                dec_proc = None
                proc = subprocess.Popen(transcoder, stdout = subprocess.PIPE)
            else:
                dec_proc = subprocess.Popen(decoder, stdout = subprocess.PIPE)
                proc = subprocess.Popen(encoder, stdin = dec_proc.stdout, stdout = subprocess.PIPE)
        except:
            return request.error_formatter(0, 'Error while running the transcoding process')

        def transcode():
            try:
                while True:
                    data = proc.stdout.read(8192)
                    if not data:
                        break
                    yield data
            except:
                if dec_proc != None:
                    dec_proc.terminate()
                proc.terminate()

            if dec_proc != None:
                dec_proc.wait()
            proc.wait()

        app.logger.info('Transcoding track {0.id} for user {1.id}. Source: {2} at {0.bitrate}kbps. Dest: {3} at {4}kbps'.format(res, request.user, src_suffix, dst_suffix, dst_bitrate))
        response = Response(transcode(), mimetype = dst_mimetype)
    else:
        response = send_file(res.path, mimetype = dst_mimetype, conditional=True)

    res.play_count = res.play_count + 1
    res.last_play = now()
    user = User[request.user.id]
    user.last_play = res
    user.last_play_date = now()

    return response

@app.route('/rest/download.view', methods = [ 'GET', 'POST' ])
def download_media():
    with db_session:
        status, res = get_entity(request, Track)
    if not status:
        return res

    return send_file(res.path, mimetype = res.content_type, conditional=True)

@app.route('/rest/getCoverArt.view', methods = [ 'GET', 'POST' ])
def cover_art():
    with db_session:
        status, res = get_entity(request, Folder)
    if not status:
        return res

    if not res.has_cover_art or not os.path.isfile(os.path.join(res.path, 'cover.jpg')):
        return request.error_formatter(70, 'Cover art not found')

    size = request.values.get('size')
    if size:
        try:
            size = int(size)
        except:
            return request.error_formatter(0, 'Invalid size value')
    else:
        return send_file(os.path.join(res.path, 'cover.jpg'))

    im = Image.open(os.path.join(res.path, 'cover.jpg'))
    if size > im.size[0] and size > im.size[1]:
        return send_file(os.path.join(res.path, 'cover.jpg'))

    size_path = os.path.join(app.config['WEBAPP']['cache_dir'], str(size))
    path = os.path.abspath(os.path.join(size_path, str(res.id)))
    if os.path.exists(path):
        return send_file(path, mimetype = 'image/jpeg')
    if not os.path.exists(size_path):
        os.makedirs(size_path)

    im.thumbnail([size, size], Image.ANTIALIAS)
    im.save(path, 'JPEG')
    return send_file(path, mimetype = 'image/jpeg')

@app.route('/rest/getLyrics.view', methods = [ 'GET', 'POST' ])
def lyrics():
    artist, title = map(request.values.get, [ 'artist', 'title' ])
    if not artist:
        return request.error_formatter(10, 'Missing artist parameter')
    if not title:
        return request.error_formatter(10, 'Missing title parameter')

    with db_session:
        query = Track.select(lambda t: title in t.title and artist in t.artist.name)
        for track in query:
            lyrics_path = os.path.splitext(track.path)[0] + '.txt'
            if os.path.exists(lyrics_path):
                app.logger.debug('Found lyrics file: ' + lyrics_path)

                try:
                    lyrics = read_file_as_unicode(lyrics_path)
                except UnicodeError:
                    # Lyrics file couldn't be decoded. Rather than displaying an error, try with the potential next files or
                    # return no lyrics. Log it anyway.
                    app.logger.warn('Unsupported encoding for lyrics file ' + lyrics_path)
                    continue

                return request.formatter({ 'lyrics': {
                    'artist': track.album.artist.name,
                    'title': track.title,
                    '_value_': lyrics
                } })

    try:
        r = requests.get("http://api.chartlyrics.com/apiv1.asmx/SearchLyricDirect",
            params = { 'artist': artist, 'song': title })
        root = ElementTree.fromstring(r.content)

        ns = { 'cl': 'http://api.chartlyrics.com/' }
        return request.formatter({ 'lyrics': {
            'artist': root.find('cl:LyricArtist', namespaces = ns).text,
            'title': root.find('cl:LyricSong', namespaces = ns).text,
            '_value_': root.find('cl:Lyric', namespaces = ns).text
        } })
    except requests.exceptions.RequestException, e:
        app.logger.warn('Error while requesting the ChartLyrics API: ' + str(e))

    return request.formatter({ 'lyrics': {} })

def read_file_as_unicode(path):
    """ Opens a file trying with different encodings and returns the contents as a unicode string """

    encodings = [ 'utf-8', 'latin1' ] # Should be extended to support more encodings

    for enc in encodings:
        try:
            contents = codecs.open(path, 'r', encoding = enc).read()
            app.logger.debug('Read file {} with {} encoding'.format(path, enc))
            # Maybe save the encoding somewhere to prevent going through this loop each time for the same file
            return contents
        except UnicodeError:
            pass

    # Fallback to ASCII
    app.logger.debug('Reading file {} with ascii encoding'.format(path))
    return unicode(open(path, 'r').read())
<|MERGE_RESOLUTION|>--- conflicted
+++ resolved
@@ -30,10 +30,6 @@
 from xml.etree import ElementTree
 
 from .. import scanner
-<<<<<<< HEAD
-from ..web import store
-=======
->>>>>>> 9de0008d
 from ..db import Track, Album, Artist, Folder, User, ClientPrefs, now
 
 from . import get_entity
